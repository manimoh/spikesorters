--- conflicted
+++ resolved
@@ -104,15 +104,12 @@
             # save binary file (chunk by hcunk) into a new file
             raw_filename = output_folder / 'raw_signals.raw'
             n_chan = recording.get_num_channels()
-<<<<<<< HEAD
             chunksize = 2 ** 24 // n_chan
             se.write_binary_dat_format(recording, raw_filename, time_axis=0, dtype='float32', chunksize=chunksize)
             dtype = 'float32'
-=======
-            chunksize = 2**24// n_chan
+            chunksize = 2 ** 24 // n_chan
             recording.write_to_binary_dat_format(raw_filename, time_axis=0, dtype='float32', chunksize=chunksize)
-            dtype='float32'
->>>>>>> 5fdcaaac
+            dtype = 'float32'
             offset = 0
 
         # initialize source and probe file
@@ -128,12 +125,7 @@
 
     def _run(self, recording, output_folder):
         nb_chan = recording.get_num_channels()
-
         tdc_dataio = tdc.DataIO(dirname=str(output_folder))
-<<<<<<< HEAD
-=======
-
->>>>>>> 5fdcaaac
 
         params = dict(self.params)
         clean_catalogue_gui = params.pop('clean_catalogue_gui')
@@ -143,17 +135,7 @@
 
             # parameters can change depending the group
             catalogue_nested_params = make_nested_tdc_params(tdc_dataio, chan_grp, **params)
-<<<<<<< HEAD
-            # ~ print(catalogue_nested_params)
-
             peeler_params = tdc.get_auto_params_for_peelers(tdc_dataio, chan_grp)
-            # ~ print(peeler_params)
-=======
-            #~ print(catalogue_nested_params)
-
-            peeler_params = tdc.get_auto_params_for_peelers(tdc_dataio, chan_grp)
-            #~ print(peeler_params)
->>>>>>> 5fdcaaac
 
             # check params and OpenCL when many channels
             use_sparse_template = False
@@ -188,7 +170,6 @@
 
 
 def make_nested_tdc_params(tdc_dataio, chan_grp,
-<<<<<<< HEAD
                            highpass_freq=400.,
                            lowpass_freq=5000.,
                            peak_sign='-',
@@ -200,20 +181,6 @@
                            alien_value_threshold=None,
                            feature_method='auto',
                            cluster_method='auto'):
-=======
-        highpass_freq=400.,
-        lowpass_freq=5000.,
-        peak_sign='-',
-        relative_threshold=5,
-        peak_span_ms= 0.3,
-        wf_left_ms= -2.0,
-        wf_right_ms= 3.0,
-        nb_max=20000,
-        alien_value_threshold=None,
-        feature_method='auto',
-        cluster_method='auto'):
-
->>>>>>> 5fdcaaac
     params = tdc.get_auto_params_for_catalogue(tdc_dataio, chan_grp=chan_grp)
 
     params['preprocessor']['highpass_freq'] = highpass_freq
@@ -229,11 +196,6 @@
 
     params['clean_waveforms']['alien_value_threshold'] = alien_value_threshold
 
-<<<<<<< HEAD
-=======
-
-
->>>>>>> 5fdcaaac
     if feature_method != 'auto':
         params['feature_method'] = feature_method
         params['feature_kargs'] = {}
