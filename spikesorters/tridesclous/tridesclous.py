--- conflicted
+++ resolved
@@ -130,14 +130,10 @@
             # parameters can change depending the group
             catalogue_nested_params = make_nested_tdc_params(tdc_dataio, chan_grp, **params)
             #~ print(catalogue_nested_params)
-<<<<<<< HEAD
             if self.verbose:
                 print('catalogue_nested_params')
                 pprint(catalogue_nested_params)
             
-=======
-
->>>>>>> 622759d7
             peeler_params = tdc.get_auto_params_for_peelers(tdc_dataio, chan_grp)
             if self.verbose:
                 print('peeler_params')
